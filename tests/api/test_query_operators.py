--- conflicted
+++ resolved
@@ -1,25 +1,11 @@
-<<<<<<< HEAD
 from enum import Enum
-=======
-from datetime import datetime
-
-import pytest
-from fastapi import HTTPException
-from monty.serialization import dumpfn, loadfn
-from monty.tempfile import ScratchDir
-from pydantic import BaseModel, Field
-
->>>>>>> 66e138b5
 from maggma.api.query_operator import (
     NumericQuery,
     PaginationQuery,
     SparseFieldsQuery,
-<<<<<<< HEAD
     NumericQuery,
     SortQuery,
 )
-from datetime import datetime
-import pytest
 
 from pydantic import BaseModel, Field
 from fastapi import HTTPException, Query
@@ -27,10 +13,6 @@
 
 from monty.serialization import loadfn, dumpfn
 from monty.tempfile import ScratchDir
-=======
-    StringQueryOperator,
-)
->>>>>>> 66e138b5
 
 from maggma.api.query_operator.submission import SubmissionQuery
 
