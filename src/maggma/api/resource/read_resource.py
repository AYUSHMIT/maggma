--- conflicted
+++ resolved
@@ -171,12 +171,6 @@
 
             overlap = [key for key in request.query_params.keys() if key not in query_params]
             if any(overlap):
-<<<<<<< HEAD
-                raise HTTPException(
-                    status_code=400,
-                    detail="Request contains query parameters which cannot be used: {}".format(", ".join(overlap)),
-                )
-=======
                 if "limit" in overlap or "skip" in overlap:
                     raise HTTPException(
                         status_code=400,
@@ -191,7 +185,6 @@
                             ", ".join(overlap)
                         ),
                     )
->>>>>>> c393da81
 
             query: Dict[Any, Any] = merge_queries(list(queries.values()))  # type: ignore
 
